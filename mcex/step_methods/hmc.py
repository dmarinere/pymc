'''
Created on Mar 7, 2011

@author: johnsalvatier
''' 
from numpy import floor
from quadpotential import *
from utils import *
from ..core import * 


# todo : 
#add constraint handling via page 37 of Radford's http://www.cs.utoronto.ca/~radford/ham-mcmc.abstract.html
#allow users to pass Hamiltonian splitting functions

def hmc_step(model, vars, C, step_size_scaling = .25, trajectory_length = 2., is_cov = False):
    """
    is_cov : treat C as a covariance matrix/vector if True, else treat it as a precision matrix/vector
    """
    n = C.shape[0]
    
<<<<<<< HEAD
    logp_dict = model_logp(model)
    dlogp_dict = model_dlogp(model, vars)
=======
    logp_d_dict = model_logp_dlogp(model, vars)
    
    step_size = step_size_scaling / n**(1/4.)
>>>>>>> 41da5854
    
    step_size = step_size_scaling / n**(1/4.)
    
    pot = quad_potential(C, is_cov)

    def step(state, q0, logp, dlogp):
        
        if state is None:
            state = SamplerHist()
            
        #randomize step size
        e = uniform(.85, 1.15) * step_size
        nstep = int(floor(trajectory_length / step_size))
        
        q = q0 
        p = p0 = pot.random()
        
        #use the leapfrog method
        p = p - (e/2) * -dlogp(q) # half momentum update
        
        for i in range(nstep): 
            #alternate full variable and momentum updates
            q = q + e * pot.velocity(p)
            if i != nstep - 1:
                p = p - e * -dlogp(q)
             
        p = p - (e/2) * -dlogp(q)  # do a half step momentum update to finish off
        
        p = -p 
            
        # - H(q*, p*) + H(q, p) = -H(q, p) + H(q0, p0) = -(- logp(q) + K(p)) + (-logp(q0) + K(p0))
        mr = (-logp(q0)) + pot.energy(p0) - ((-logp(q))  + pot.energy(p))
        state.metrops.append(mr)
        
        return state, metrop_select(mr, q, q0)
        
    return array_step(step, vars, [logp_dict, dlogp_dict])
        <|MERGE_RESOLUTION|>--- conflicted
+++ resolved
@@ -10,6 +10,7 @@
 
 
 # todo : 
+#make step method use separate gradient and logp functions
 #add constraint handling via page 37 of Radford's http://www.cs.utoronto.ca/~radford/ham-mcmc.abstract.html
 #allow users to pass Hamiltonian splitting functions
 
@@ -19,16 +20,10 @@
     """
     n = C.shape[0]
     
-<<<<<<< HEAD
     logp_dict = model_logp(model)
     dlogp_dict = model_dlogp(model, vars)
-=======
-    logp_d_dict = model_logp_dlogp(model, vars)
     
-    step_size = step_size_scaling / n**(1/4.)
->>>>>>> 41da5854
-    
-    step_size = step_size_scaling / n**(1/4.)
+    step_size = step_size_scaling * n**(1/4.)
     
     pot = quad_potential(C, is_cov)
 
