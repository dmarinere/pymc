"""
The decorators stochastic, deterministic, discrete_stochastic, binary_stochastic, potential and data
are defined here, but the actual objects are defined in PyMCObjects.py
"""

__all__ = ['stochastic', 'stoch', 'deterministic', 'dtrm', 'potential', 'pot', 'data', 'observed', 'robust_init']

import sys, inspect, pdb
from imp import load_dynamic
from PyMCObjects import Stochastic, Deterministic, Potential
from Node import ZeroProbability, ContainerBase, Node, StochasticMeta
from Container import Container
import numpy as np

def _extract(__func__, kwds, keys, classname, probe=True):
    """
    Used by decorators stochastic and deterministic to inspect declarations
    """

    # Add docs and name
    kwds['doc'] = __func__.__doc__
    if not kwds.has_key('name'):
        kwds['name'] = __func__.__name__
    # kwds.update({'doc':__func__.__doc__, 'name':__func__.__name__})

    # Instanitate dictionary of parents
    parents = {}

    # This gets used by stochastic to check for long-format logp and random:
    if probe:
        # Define global tracing function (I assume this is for debugging??)
        # No, it's to get out the logp and random functions, if they're in there.
        def probeFunc(frame, event, arg):
            if event == 'return':
                locals = frame.f_locals
                kwds.update(dict((k,locals.get(k)) for k in keys))
                sys.settrace(None)
            return probeFunc

        sys.settrace(probeFunc)

        # Get the functions logp and random (complete interface).
        try:
            __func__()
        except:
            if 'logp' in keys:
                kwds['logp']=__func__
            else:
                kwds['eval'] =__func__

    for key in keys:
        if not kwds.has_key(key):
            kwds[key] = None

    for key in ['logp', 'eval']:
        if key in keys:
            if kwds[key] is None:
                kwds[key] = __func__

    # Build parents dictionary by parsing the __func__tion's arguments.
    (args, varargs, varkw, defaults) = inspect.getargspec(__func__)

    if defaults is None:
        defaults = ()

    # Make sure all parents were defined
    arg_deficit = (len(args) - ('value' in args)) - len(defaults)
    if arg_deficit > 0:
        err_str =  classname + ' ' + __func__.__name__ + ': no parent provided for the following labels:'
        for i in range(arg_deficit):
            err_str +=  " " + args[i + ('value' in args)]
            if i < arg_deficit-1:
                err_str += ','
        raise ValueError, err_str

    # Fill in parent dictionary
    try:
        parents.update(dict(zip(args[-len(defaults):], defaults)))
    except TypeError:
        pass

    if parents.has_key('value'):
        value = parents.pop('value')
    else:
        value = None

    return (value, parents)

def stochastic(__func__=None, __class__=Stochastic, binary=False, discrete=False, **kwds):
    """
    Decorator function for instantiating stochastic variables. Usages:

    Medium:

        @stochastic
        def A(value = ., parent_name = .,  ...):
            return foo(value, parent_name, ...)

        @stochastic(trace=trace_object)
        def A(value = ., parent_name = .,  ...):
            return foo(value, parent_name, ...)

    Long:

        @stochastic
        def A(value = ., parent_name = .,  ...):

            def logp(value, parent_name, ...):
                return foo(value, parent_name, ...)

            def random(parent_name, ...):
                return bar(parent_name, ...)


        @stochastic(trace=trace_object)
        def A(value = ., parent_name = .,  ...):

            def logp(value, parent_name, ...):
                return foo(value, parent_name, ...)

            def random(parent_name, ...):
                return bar(parent_name, ...)

    where foo() computes the log-probability of the variable A
    conditional on its value and its parents' values, and bar()
    generates a random value from A's distribution conditional on
    its parents' values.

    :SeeAlso:
      Stochastic, Deterministic, deterministic, data, Potential, potential, Model,
      distributions
    """

    def instantiate_p(__func__):
        value, parents = _extract(__func__, kwds, keys, 'Stochastic')
        return __class__(value=value, parents=parents, **kwds)

    keys = ['logp','random','rseed']

    instantiate_p.kwds = kwds

    if __func__:
        return instantiate_p(__func__)

    return instantiate_p

# Shortcut alias
stoch = stochastic

def potential(__func__ = None, **kwds):
    """
    Decorator function instantiating potentials. Usage:

    @potential
    def B(parent_name = ., ...)
        return baz(parent_name, ...)

    where baz returns the deterministic B's value conditional
    on its parents.

    :SeeAlso:
      Deterministic, deterministic, Stochastic, Potential, stochastic, data, Model
    """
    def instantiate_pot(__func__):
        junk, parents = _extract(__func__, kwds, keys, 'Potential', probe=False)
        return Potential(parents=parents, **kwds)

    keys = ['logp']

    instantiate_pot.kwds = kwds

    if __func__:
        return instantiate_pot(__func__)

    return instantiate_pot
pot = potential

def deterministic(__func__ = None, **kwds):
    """
    Decorator function instantiating deterministic variables. Usage:

    @deterministic
    def B(parent_name = ., ...)
        return baz(parent_name, ...)

    @deterministic(trace = trace_object)
    def B(parent_name = ., ...)
        return baz(parent_name, ...)

    where baz returns the variable B's value conditional
    on its parents.

    :SeeAlso:
      Deterministic, Potential, potential, Stochastic, stochastic, data, Model,
      CommonDeterministics
    """
    def instantiate_n(__func__):
        junk, parents = _extract(__func__, kwds, keys, 'Deterministic', probe=False)
        return Deterministic(parents=parents, **kwds)

    keys = ['eval']

    instantiate_n.kwds = kwds

    if __func__:
        return instantiate_n(__func__)

    return instantiate_n

# Shortcut alias
dtrm = deterministic

def observed(obj=None, **kwds):
    """
    Decorator function to instantiate data objects.
    If given a Stochastic, sets a the observed flag to True.

    Can be used as

    @observed
    def A(value = ., parent_name = .,  ...):
        return foo(value, parent_name, ...)

    or as

    @stochastic(observed=True)
    def A(value = ., parent_name = .,  ...):
        return foo(value, parent_name, ...)


    :SeeAlso:
      stochastic, Stochastic, dtrm, Deterministic, potential, Potential, Model,
      distributions
    """

    if obj is not None:
        if isinstance(obj, Stochastic):
            obj._observed=True
            return obj
        else:
            p = stochastic(__func__=obj, observed=True, **kwds)
            return p

    kwds['observed']=True
    def instantiate_observed(func):
        return stochastic(func, **kwds)

    return instantiate_observed

data = observed

def robust_init(stochclass, tries, *args, **kwds):
<<<<<<< HEAD
    """Robust initialization of a Stochastic. 
    
    If the evaluation of the log-probability returns a ZeroProbability 
    error, due for example to a parent being outside of the support for 
    this Stochastic, the values of parents are randomly sampled until 
    a valid log-probability is obtained. 
    
    If the log-probability is still not valid after `tries` attempts, the
    original ZeroProbability error is raised.
    
=======
    """Robust initialization of a Stochastic.

    If the evaluation of the log-probability returns a ZeroProbability
    error, due for example to a parent being outside of the support for
    this Stochastic, the values of parents are randomly sampled until
    a valid log-probability is obtained.

    If the log-probability is still not valid after `tries` attempts, the
    original ZeroProbability error is raised.

>>>>>>> 7253fb0d
    :Parameters:
    stochclass : Stochastic, eg. Normal, Uniform, ...
      The Stochastic distribution to instantiate.
    tries : int
<<<<<<< HEAD
      Maximum number of times parents will be sampled. 
    *args, **kwds
      Positional and keyword arguments to declare the Stochastic variable.
      
      
=======
      Maximum number of times parents will be sampled.
    *args, **kwds
      Positional and keyword arguments to declare the Stochastic variable.


>>>>>>> 7253fb0d
    :Example:
    >>> lower = pymc.Uniform('lower', 0., 2., value=1.5, rseed=True)
    >>> pymc.robust_init(pymc.Uniform, 100, 'data', lower=lower, upper=5, value=[1,2,3,4], observed=True)
    """
    # Find the direct parents
    stochs = [arg for arg in (list(args) + kwds.values()) if getattr(arg, '__metaclass__', None) == StochasticMeta]
<<<<<<< HEAD
            
    # Find the extended parents
    parents = stochs 
    for s in stochs:
        parents.extend(s.extended_parents)
    
    extended_parents = set(parents)
    
    # Select the parents with a random method.
    random_parents = [p for p in extended_parents if p.rseed is True and hasattr(p, 'random')]
    
=======

    # Find the extended parents
    parents = stochs
    for s in stochs:
        parents.extend(s.extended_parents)

    extended_parents = set(parents)

    # Select the parents with a random method.
    random_parents = [p for p in extended_parents if p.rseed is True and hasattr(p, 'random')]

>>>>>>> 7253fb0d
    for i in range(tries):
        try:
            return stochclass(*args, **kwds)
        except ZeroProbability:
            a,b,c=sys.exc_info()
            for parent in random_parents:
                try:
                    parent.random()
                except:
                    raise a,b,c
<<<<<<< HEAD
    
=======

>>>>>>> 7253fb0d
    raise a,b,c
<|MERGE_RESOLUTION|>--- conflicted
+++ resolved
@@ -250,7 +250,6 @@
 data = observed
 
 def robust_init(stochclass, tries, *args, **kwds):
-<<<<<<< HEAD
     """Robust initialization of a Stochastic. 
     
     If the evaluation of the log-probability returns a ZeroProbability 
@@ -261,42 +260,20 @@
     If the log-probability is still not valid after `tries` attempts, the
     original ZeroProbability error is raised.
     
-=======
-    """Robust initialization of a Stochastic.
-
-    If the evaluation of the log-probability returns a ZeroProbability
-    error, due for example to a parent being outside of the support for
-    this Stochastic, the values of parents are randomly sampled until
-    a valid log-probability is obtained.
-
-    If the log-probability is still not valid after `tries` attempts, the
-    original ZeroProbability error is raised.
-
->>>>>>> 7253fb0d
     :Parameters:
     stochclass : Stochastic, eg. Normal, Uniform, ...
       The Stochastic distribution to instantiate.
     tries : int
-<<<<<<< HEAD
       Maximum number of times parents will be sampled. 
     *args, **kwds
       Positional and keyword arguments to declare the Stochastic variable.
-      
-      
-=======
-      Maximum number of times parents will be sampled.
-    *args, **kwds
-      Positional and keyword arguments to declare the Stochastic variable.
-
-
->>>>>>> 7253fb0d
+
     :Example:
     >>> lower = pymc.Uniform('lower', 0., 2., value=1.5, rseed=True)
     >>> pymc.robust_init(pymc.Uniform, 100, 'data', lower=lower, upper=5, value=[1,2,3,4], observed=True)
     """
     # Find the direct parents
     stochs = [arg for arg in (list(args) + kwds.values()) if getattr(arg, '__metaclass__', None) == StochasticMeta]
-<<<<<<< HEAD
             
     # Find the extended parents
     parents = stochs 
@@ -308,19 +285,6 @@
     # Select the parents with a random method.
     random_parents = [p for p in extended_parents if p.rseed is True and hasattr(p, 'random')]
     
-=======
-
-    # Find the extended parents
-    parents = stochs
-    for s in stochs:
-        parents.extend(s.extended_parents)
-
-    extended_parents = set(parents)
-
-    # Select the parents with a random method.
-    random_parents = [p for p in extended_parents if p.rseed is True and hasattr(p, 'random')]
-
->>>>>>> 7253fb0d
     for i in range(tries):
         try:
             return stochclass(*args, **kwds)
@@ -331,9 +295,5 @@
                     parent.random()
                 except:
                     raise a,b,c
-<<<<<<< HEAD
-    
-=======
-
->>>>>>> 7253fb0d
+                    
     raise a,b,c
