"""
Base backend

Trace and Database classes from the other modules should Subclass the base
classes.

Concepts
--------

Each backend must define a Trace and a Database class that subclass the
base.Trace and base.Database classes.

The Model itself is given a `db` attribute, an instance of the Database
class. The __init__ method of the Database class does the work of preparing the
database. This might mean creating a file, connecting to a remote database
server, etc.

Right after a Database is instantiated, the Sampler tells it to connect itself
the model. This is taken care of by the connect_model method. This method
creates Trace objects for all the tallyable pymc objects. These traces are
stored in a dictionary called _traces, owned by the Database instance of this
Sampler. Previously, the Trace instances were owned by the tallyable variables
themselves. As A.P. pointed out, this is problematic if the same object is used
in different models, because each new Sampler will overwrite the last Trace
instance of the variable.

When the `sample` method is called, the Sampler tells the Database to initialize
itself. Database then tells all the tallyable objects to initialize themselves.
This might mean creating a numpy array, a list, an sqlite table, etc.

When the Sampler calls `tally`, it sends a message to the Database to tally its
objects. Each object then appends its current value to the given chain.

At the end of sampling, the Sampler tells the Database to finalize it's state,
and the database relays the finalize call to each Trace object.

To get the samples from the database, the Sampler class provides a trace method
``trace(self, name, chain=-1)`` which first sets the db attribute
_default_chain to chain and returns the trace instance, so that calling
S.trace('e')[:] will return all samples from the last chain. One potential
problem with this is that user could simply do ``S.trace('e') = 5`` and
erase the Trace object. A read-only dictionary-like class could solve
that problem.

Some backends require being closed before saving the results. This needs to be
done explicitly by the user.
"""
import pymc
import types
import sys, traceback
import copy
__all__=['Trace', 'Database']

class Trace(object):
    """Base class for Trace objects.

    Each tallyable pymc object is given a trace attribute, which is a Trace
    instance. These trace methods are generally called by the Database instance
    or by the user.
    """

    def __init__(self, name, getfunc=None, db=None):
        """Create a Trace instance.

        :Parameters:
        name : string
          The trace object name. This name should uniquely identify
          the pymc variable.
        getfunc : function
          A function returning the value to tally.
        db : Database instance
          The database owning this Trace.
        """
        self._getfunc = getfunc
        self.name = name
        self.db = db
        self._chain = -1

    def _initialize(self, chain, length):
        """Prepare for tallying. Create a new chain."""
        # If this db was loaded from the disk, it may not have its
        # tallied step methods' getfuncs yet.
        if self._getfunc is None:
            self._getfunc = self.db.model._funs_to_tally[self.name]


    def tally(self, chain):
        """Appends the object's value to a chain.

        :Parameters:
        chain : integer
          Chain index.
        """
        pass

    def truncate(self, index, chain):
        """For backends that preallocate memory, removed the unused memory."""
        pass

    def gettrace(self, burn=0, thin=1, chain=-1, slicing=None):
        """Return the trace.

        :Parameters:
          - burn (int): The number of transient steps to skip.
          - thin (int): Keep one in thin.
          - chain (int): The index of the chain to fetch. If None, return all chains.
          - slicing: A slice, overriding burn and thin assignement.
        """
        raise AttributeError, self.name + " has no trace"


    # By convention, the __call__ method is assigned to gettrace.
    __call__ = gettrace

    def __getitem__(self, i):
        """Return the trace corresponding to item (or slice) i for the chain
        defined by self._chain.
        """
        if type(i) == types.SliceType:
            return self.gettrace(slicing=i, chain=self._chain)
        else:
            return self.gettrace(slicing=slice(i,i), chain=self._chain)

    def _finalize(self, chain):
        """Execute task necessary when tallying is over for this trace."""
        pass

    def length(self, chain=-1):
        """Return the length of the trace.

        :Parameters:
        chain : int or None
          The chain index. If None, returns the combined length of all chains.
        """
        pass


class Database(object):
    """Base Database class.

    The Database job is to create a database on disk and communicate
    with its Trace objects to tally values.
    """

    def __init__(self, dbname):
        """Create a Database instance.

        This method:
         * Assigns the local Trace class to the __Trace__ attribute.
         * Assings its name to the __name__ attribute.
         * Does whatever is necessary to set up the database.

        :Note:
        All arguments to __init__ should begin by db: dbname, dbmode, etc. This
        is critical to avoid clashes between arguments to Sampler and Database.

        This method should not be subclassed.
        """
        self.__Trace__ = Trace
        self.__name__ = 'base'
        self.dbname = dbname
        self.trace_names = []   # A list of sequences of names of the objects to tally.
        self._traces = {} # A dictionary of the Trace objects.
        self.chains = 0
<<<<<<< HEAD
        
=======

>>>>>>> 7253fb0d
    def _initialize(self, funs_to_tally, length=None):
        """Initialize the tallyable objects.

        Makes sure a Trace object exists for each variable and then initialize
        the Traces.

        :Parameters:
        funs_to_tally : dict
          Name- function pairs.
        length : int
          The expected length of the chain. Some database may need the argument
          to preallocate memory.
        """

        for name, fun in funs_to_tally.iteritems():
            if not self._traces.has_key(name):
                self._traces[name] = self.__Trace__(name=name, getfunc=fun, db=self)

            self._traces[name]._initialize(self.chains, length)

        self.trace_names.append(funs_to_tally.keys())

        self.chains += 1

    def tally(self, chain=-1):
        """Append the current value of all tallyable object.

       :Parameters:
       chain : int
         The index of the chain to append the values to. By default, the values
         are appended to the last chain.
        """

        chain = range(self.chains)[chain]
        for name in self.trace_names[chain]:
            try:
                self._traces[name].tally(chain)
            except:
                cls, inst, tb = sys.exc_info()
                print """
Error tallying %s, will not try to tally it again this chain.
Did you make all the samevariables and step methods tallyable
as were tallyable last time you used the database file?

Error:

%s"""%(name, ''.join(traceback.format_exception(cls, inst, tb)))
                self.trace_names[chain].remove(name)


    def connect_model(self, model):
        """Link the Database to the Model instance.

        In case a new database is created from scratch, ``connect_model``
        creates Trace objects for all tallyable pymc objects defined in
        `model`.

        If the database is being loaded from an existing file, ``connect_model``
        restore the objects trace to their stored value.

        :Parameters:
        model : pymc.Model instance
          An instance holding the pymc objects defining a statistical
          model (stochastics, deterministics, data, ...)
        """
        # Changed this to allow non-Model models. -AP
        # We could also remove it altogether. -DH
        if isinstance(model, pymc.Model):
            self.model = model
        else:
            raise AttributeError, 'Not a Model instance.'

        # Restore the state of the Model from an existing Database.
        # The `load` method will have already created the Trace objects.
        if hasattr(self, '_state_'):
            names = set(reduce(list.__add__, self.trace_names, []))
            for name, fun in model._funs_to_tally.iteritems():
                if self._traces.has_key(name):
                    self._traces[name]._getfunc = fun
                    names.discard(name)
            # if len(names) > 0:
            #     print "Some objects from the database have not been assigned a getfunc", names

        # Create a fresh new state.
        # We will be able to remove this when we deprecate traces on objects.
        else:
            for name, fun in model._funs_to_tally.iteritems():
                if not self._traces.has_key(name):
                    self._traces[name] = self.__Trace__(name=name, getfunc=fun, db=self)

    def _finalize(self, chain=-1):
        """Finalize the chain for all tallyable objects."""
        chain = range(self.chains)[chain]
        for name in self.trace_names[chain]:
            self._traces[name]._finalize(chain)
        self.commit()

    def truncate(self, index, chain=-1):
        """Tell the traces to truncate themselves at the given index."""
        chain = range(self.chains)[chain]
        for name in self.trace_names[chain]:
            self._traces[name].truncate(index, chain)

    def commit(self):
        """Flush data to disk."""
        pass

    def close(self):
        """Close the database."""
        self.commit()

    def savestate(self, state):
        """Store a dictionnary containing the state of the Model and its
        StepMethods."""
        self._state_ = state

    def getstate(self):
        """Return a dictionary containing the state of the Model and its
        StepMethods."""
        return getattr(self, '_state_', {})

    def trace(self, name, chain=-1):
        """Return the trace of a tallyable object stored in the database.

        :Parameters:
        name : string
          The name of the tallyable object.
        chain : int
          The trace index. Setting `chain=i` will return the trace created by
          the ith call to `sample`.
        """
        trace = copy.copy(self._traces[name])
        trace._chain = chain
        return trace

def load(dbname):
    """Return a Database instance from the traces stored on disk.

    This function should do the following:

     * Create a Database instance `db`.
     * Assign to `db` Trace instances corresponding to the pymc tallyable
       objects that are stored on disk.
     * Assign to `db` a _state_ attribute storing the stepping methods state.
       If this is not implemented, simply set db._state_ = {}.

    After loading a database `db`, we should be able to call
    the gettrace method of each tallyable object stored in the database.
    """
    pass
<|MERGE_RESOLUTION|>--- conflicted
+++ resolved
@@ -162,11 +162,7 @@
         self.trace_names = []   # A list of sequences of names of the objects to tally.
         self._traces = {} # A dictionary of the Trace objects.
         self.chains = 0
-<<<<<<< HEAD
-        
-=======
-
->>>>>>> 7253fb0d
+
     def _initialize(self, funs_to_tally, length=None):
         """Initialize the tallyable objects.
 
